--- conflicted
+++ resolved
@@ -29,10 +29,7 @@
 import qualified System.Random as Random
 import Data.Either
 import qualified Control.Monad.Fail as Fail
-<<<<<<< HEAD
-=======
 import qualified Test.QuickCheck as Q
->>>>>>> cf770d2d
 
 data Status = Failed | Passed !Int | Skipped
 
